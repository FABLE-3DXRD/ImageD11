
from __future__ import print_function

# ImageD11_v0.4 Software for beamline ID11
# Copyright (C) 2005  Jon Wright
#
# This program is free software; you can redistribute it and/or modify
# it under the terms of the GNU General Public License as published by
# the Free Software Foundation; either version 2 of the License, or
# (at your option) any later version.
#
# This program is distributed in the hope that it will be useful,
# but WITHOUT ANY WARRANTY; without even the implied warranty of
# MERCHANTABILITY or FITNESS FOR A PARTICULAR PURPOSE.  See the
# GNU General Public License for more details.
#
# You should have received a copy of the GNU General Public License
# along with this program; if not, write to the Free Software
# Foundation, Inc., 59 Temple Place, Suite 330, Boston, MA  02111-1307  USA

"""
Functions for transforming peaks
"""
import logging
import numpy as np
from ImageD11 import gv_general
from numpy import radians, degrees

try:
    # crazy debug
    test = np.arccos(np.zeros(10, float))
except:
    print(dir())
    raise

from math import pi


def cross_product_2x2(a, b):
    """ returns axb for two len(3) vectors a,b"""
    assert len(a) == len(b) == 3
    return np.array([a[1] * b[2] - a[2] * b[1],
                     a[2] * b[0] - a[0] * b[2],
                     a[0] * b[1] - a[1] * b[0]])




def detector_rotation_matrix(tilt_x, tilt_y, tilt_z):
    """
    Return the tilt matrix to apply to peaks
    tilts in radians
    typically applied to peaks rotating around beam center
    """
    r1 = np.array([[np.cos(tilt_z), -np.sin(tilt_z), 0],  # note this is r.h.
                   [np.sin(tilt_z), np.cos(tilt_z), 0],
                   [0,    0, 1]], float)
    r2 = np.array([[np.cos(tilt_y), 0, np.sin(tilt_y)],
                   [0, 1,   0],
                   [-np.sin(tilt_y), 0, np.cos(tilt_y)]], float)
    r3 = np.array([[1,          0,       0],
                   [0,  np.cos(tilt_x), -np.sin(tilt_x)],
                   [0,  np.sin(tilt_x), np.cos(tilt_x)]], float)
    r2r1 = np.dot(np.dot(r3, r2), r1)
    return r2r1


def compute_xyz_lab(peaks,
                    y_center=0., y_size=0., tilt_y=0.,
                    z_center=0., z_size=0., tilt_z=0.,
                    tilt_x=0.,
                    distance=0.,
                    # detector_orientation=((1,0),(0,1)),
                    o11=1.0, o12=0.0, o21=0.0, o22=-1.0,
                    **kwds):
    """
    Peaks is a 2 d array of x,y
    yc is the centre in y
    ys is the y pixel size
    ty is the tilt around y
    zc is the centre in z
    zs is the z pixel size
    tz is the tilt around z
    dist is the sample - detector distance
    detector_orientation is a matrix to apply to peaks arg to get
    ImageD11 convention
         (( 0, 1),( 1, 0)) for ( y, x)
         ((-1, 0),( 0, 1)) for (-x, y)
         (( 0,-1),(-1, 0)) for (-y,-x)
      etc...
    """
    assert len(peaks) == 2, "peaks must be a 2D array"
    # Matrix for the tilt rotations
    r2r1 = detector_rotation_matrix(tilt_x, tilt_y, tilt_z)
    # Peak positions in 3D space
    #  - apply detector orientation
    peaks_on_detector = np.array(peaks)
    peaks_on_detector[0, :] = (peaks_on_detector[0, :] - z_center) * z_size
    peaks_on_detector[1, :] = (peaks_on_detector[1, :] - y_center) * y_size
    #
    detector_orientation = [[o11, o12], [o21, o22]]
    # logging.debug("detector_orientation = "+str(detector_orientation))
    flipped = np.dot(np.array(detector_orientation, float),
                     peaks_on_detector)
    #
    vec = np.array([np.zeros(flipped.shape[1]),  # place detector at zero,
                    # sample at -dist
                    flipped[1, :],             # x in search, frelon +z
                    flipped[0, :]], float)     # y in search, frelon -y
    # Position of diffraction spots in 3d space after detector tilts about
    # the beam centre on the detector
    rotvec = np.dot(r2r1, vec)
    # Now add the distance (along x)
    rotvec[0, :] = rotvec[0, :] + distance
    return rotvec


def compute_tth_eta(peaks,
                    y_center=0., y_size=0., tilt_y=0.,
                    z_center=0., z_size=0., tilt_z=0.,
                    tilt_x=0.,
                    distance=0.,
                    # detector_orientation=((1,0),(0,1)),
                    o11=1.0, o12=0.0, o21=0.0, o22=-1.0,
                    t_x=0.0, t_y=0.0, t_z=0.0,
                    omega=None,  # == phi at chi=90
                    wedge=0.0,  # Wedge == theta on 4circ
                    chi=0.0,  # == chi - 90
                    **kwds):  # spare args are ignored
    """
    0/10 for style
    """
    peaks_xyz = compute_xyz_lab(
        peaks,
        y_center=y_center, y_size=y_size, tilt_y=tilt_y,
        z_center=z_center, z_size=z_size, tilt_z=tilt_z,
        tilt_x=tilt_x,
        distance=distance,
        # detector_orientation=((1,0),(0,1)),
        o11=o11, o12=o12, o21=o21, o22=o22)

    tth, eta = compute_tth_eta_from_xyz(
        peaks_xyz,
        t_x=t_x, t_y=t_y, t_z=t_z,
        omega=omega,
        wedge=wedge,
        chi=chi)

    return tth, eta


def compute_tth_eta_from_xyz(peaks_xyz, omega,
                             t_x=0.0, t_y=0.0, t_z=0.0,
                             #       == phi at chi=90
                             wedge=0.0,  # Wedge == theta on 4circ
                             chi=0.0,  # == chi - 90
                             **kwds):  # last line is for laziness -
    """
    Peaks is a 3 d array of x,y,z peak co-ordinates
    crystal_translation is the position of the grain giving rise
    to a diffraction spot
                 in x,y,z ImageD11 co-ordinates
                 x,y with respect to axis of rotation and or beam centre ??
                 z with respect to beam height, z centre
    omega data needed if crystal translations used
    """
    assert len(peaks_xyz) == 3
    # Scattering vectors
    if omega is None or (t_x == 0. and t_y == 0 and t_z == 0):
        s1 = peaks_xyz
    else:
        # scattering_vectors
        if len(omega) != len(peaks_xyz[0]):
            raise Exception(
                "omega and peaks arrays must have same number of peaks")
        s1 = peaks_xyz - compute_grain_origins(omega, wedge, chi,
                                               t_x, t_y, t_z)
    # CHANGED to HFP convention 4-9-2007
    eta = np.degrees(np.arctan2(-s1[1, :], s1[2, :]))
    s1_perp_x = np.sqrt(s1[1, :] * s1[1, :] + s1[2, :] * s1[2, :])
    tth = np.degrees(np.arctan2(s1_perp_x, s1[0, :]))
    return tth, eta


def compute_xyz_from_tth_eta(tth, eta, omega,
                             t_x=0.0, t_y=0.0, t_z=0.0,
                             #       == phi at chi=90
                             wedge=0.0,  # Wedge == theta on 4circ
                             chi=0.0,  # == chi - 90
                             **kwds):  # last line is for laziness -
    """
    Given the tth, eta and omega, compute the xyz on the detector

    crystal_translation is the position of the grain giving rise
    to a diffraction spot
                 in x,y,z ImageD11 co-ordinates
                 x,y with respect to axis of rotation and or beam centre ??
                 z with respect to beam height, z centre

    omega data needed if crystal translations used
    """
    # xyz = unit vectors along the scattered vectors
    xyz = np.zeros((3, tth.shape[0]), float)
    rtth = np.radians(tth)
    reta = np.radians(eta)
    xyz[0, :] =  np.cos(rtth)
    #  eta = np.degrees(np.arctan2(-s1[1, :], s1[2, :]))
    xyz[1, :] = -np.sin(rtth) * np.sin(reta)
    xyz[2, :] =  np.sin(rtth) * np.cos(reta)

    # Find vectors in the fast, slow directions in the detector plane
    pks = np.array([(1, 0),
                    (0, 1),
                    (0, 0) ], float).T
    dxyzl = compute_xyz_lab(pks, **kwds)
    # == [xpos, ypos, zpos] shape (3,n)
    #
    # This was based on the recipe from Thomas in Acta Cryst ...
    #  ... Modern Equations of ...

    ds = dxyzl[:,0] - dxyzl[:,2]  # 1,0 in plane is (1,0)-(0,0)
    df = dxyzl[:,1] - dxyzl[:,2]  # 0,1 in plane
    dO = dxyzl[:,2]               # origin pixel

    # Cross products to get the detector normal
    # Thomas uses an inverse matrix, but then divides out the determinant anyway
    det_norm = np.cross( ds, df )

    # Scattered rays on detector normal
    norm = np.dot( det_norm, xyz )
    # Check for divide by zero
    msk = (norm == 0)
    needmask = False
    if msk.sum()>0:
        norm += msk
        needmask = True

    # Intersect ray on detector plane
    sc = np.dot( np.cross( df, dO ), xyz ) / norm
    fc = np.dot( np.cross( dO, ds ), xyz ) / norm

    if (t_x != 0) or (t_y != 0) or (t_z != 0):
        go = compute_grain_origins(omega,
                                   wedge=wedge, chi=chi,
                                   t_x=t_x, t_y=t_y, t_z=t_z)
        # project these onto the detector face to give shifts
        sct = (  xyz * np.cross( df, go.T ).T ).sum(axis=0) / norm
        fct = (  xyz * np.cross( go.T, ds ).T ).sum(axis=0) / norm
        sc -= sct
        fc -= fct

    if needmask:
        fc = np.where( msk, 0, fc )
        sc = np.where( msk, 0, sc )

    return fc, sc


def compute_grain_origins(omega, wedge=0.0, chi=0.0,
                          t_x=0.0, t_y=0.0, t_z=0.0):
    """
    # print "Using translations t_x %f t_y %f t_z %f"%(t_x,t_y,t_z)
    # Compute positions of grains
    # expecting tx, ty, tz for each diffraction spot
    #
    # g =  R . W . k
    #  g - is g-vector w.r.t crystal
    #  k is scattering vector in lab
    #  so we want displacement in lab from displacement in sample
    #  shift =  W-1  R-1 crystal_translation
    #
    # R = ( cos(omega) , sin(omega), 0 )
    #     (-sin(omega) , cos(omega), 0 )
    #     (         0  ,         0 , 1 )
    #
    # W = ( cos(wedge) ,  0  ,  sin(wedge) )
    #     (         0  ,  1  ,          0  )
    #     (-sin(wedge) ,  0  ,  cos(wedge) )
    #
    # C = (         1  ,          0  ,       0     ) ??? Use eta0 instead
    #     (         0  ,   cos(chi)  ,  sin(chi)   )  ??? Use eta0 instead
    #     (         0  ,  -sin(chi)  ,  cos(chi)   )  ??? Use eta0 instead
    """
    w = np.radians(wedge)
    WI = np.array([[np.cos(w),         0, -np.sin(w)],
                   [0,           1,         0],
                   [np.sin(w),         0,  np.cos(w)]], float)
    c = np.radians(chi)
    CI = np.array([[1,            0,         0],
                   [0,     np.cos(c), -np.sin(c)],
                   [0,     np.sin(c),  np.cos(c)]], float)
    t = np.zeros((3, omega.shape[0]), float)  # crystal translations
    # Rotations in reverse order compared to making g-vector
    # also reverse directions. this is trans at all zero to
    # current setting. gv is scattering vector to all zero
    om_r = np.radians(omega)
    # This is the real rotation (right handed, g back to k)
    t[0, :] = np.cos(om_r) * t_x - np.sin(om_r) * t_y
    t[1, :] = np.sin(om_r) * t_x + np.cos(om_r) * t_y
    t[2, :] = t_z
    if chi != 0.0:
        c = np.cos(np.radians(chi))
        s = np.sin(np.radians(chi))
        u = np.zeros(t.shape, float)
        u[0, :] = t[0, :]
        u[1, :] = c * t[1, :] + -s * t[2, :]
        u[2, :] = s * t[1, :] + c * t[2, :]
        t = u
    if wedge != 0.0:
        c = np.cos(np.radians(wedge))
        s = np.sin(np.radians(wedge))
        u = np.zeros(t.shape, float)
        u[0, :] = c * t[0, :] + -s * t[2, :]
        u[1, :] = t[1, :]
        u[2, :] = s * t[0, :] + c * t[2, :]
        t = u
    return t


def compute_tth_histo(tth, no_bins=100, weight = False, weights = None,
                      **kwds):
    """
    Compute a histogram of tth values
    Uses numpy's histogram rather that doing it by hand as above
    New feature: weight by something (peak intensity for instance), send true for weight and weights values

    Returns a normalised histogram (should make this a probability
    *and*
     For each datapoint, the corresponding histogram weight
 
    Updated and modernized 2021-02-11 S. Merkel
    """
<<<<<<< HEAD
    tthsort = np.sort(tth)
    maxtth = tthsort[-1]
    mintth = tthsort[0]
    logging.debug("maxtth=%f , mintth=%f" % (maxtth, mintth))
    binsize = (maxtth - mintth) / (no_bins + 1)
    tthbin = np.arange(mintth, maxtth + binsize, binsize)
    # print len(tthbin),tthbin[:10]
    nn = np.searchsorted(tthsort, tthbin)  # position of bin in sorted
    nn = np.concatenate([nn, [len(tthsort)]])   # add on last position
    histogram = (nn[1:] - nn[:-1]).astype(np.float32)
    # this would otherwise be integer
    logging.debug("max(histogram) = %d" % (max(histogram)))
    # Change from max
    # histogram = histogram/max(histogram)
    histogram = histogram / len(tth)
    # Vectorised version
    # bin for each two theta
    bins = np.floor((tth - mintth) / binsize).astype(int)
    # print "got bins",len(bins),len(tth),len(histogram)
    # print "bins",bins[:10]
    # print "tth",tth[:10]
    # print "histogram",histogram[:10]
    hpk = np.take(histogram, bins)  # histogram value for each peak
    # print "hpk",hpk[:10]
=======
    maxtth = tth.max()
    mintth = tth.min()
    logging.debug("Histogram: maxtth=%f , mintth=%f, bins=%d" % (maxtth, mintth, no_bins))
    if (weight):
        logging.debug("Weighted histogram")
        histogram,binedges = np.histogram(tth, bins=no_bins, weights=weights, density=True)
    else:
        logging.debug("Un-weighted histogram")
        histogram,binedges = np.histogram(tth, bins=no_bins, density=True)
    tthbin = 0.5 *(binedges[:-1] + binedges[1:])
    histogram = histogram/histogram.sum()
    # histogram value for each peak
    # len(hpk) = number of peaks
    # Tried to use numpy's digitize but failed. Edges are treated differently between np.histogram and np.digitize (both are inclusive in np.histogram)
    # Tried many combinations and gave up
    binsize = (maxtth - mintth) / (no_bins-1)
    bins = np.floor((tth - mintth) / binsize).astype(np.int)
    hpk = np.take(histogram, bins)
>>>>>>> 0c31f510
    return tthbin, histogram, hpk


def compute_k_vectors(tth, eta, wvln):
    """
    generate k vectors - scattering vectors in laboratory frame
    """
    tth = np.radians(tth)
    eta = np.radians(eta)
    c = np.cos(tth / 2)  # cos theta
    s = np.sin(tth / 2)  # sin theta
    ds = 2 * s / wvln
    k = np.zeros((3, tth.shape[0]), float)
    # x - along incident beam
    k[0, :] = -ds * s  # this is negative x
    # y - towards door
    k[1, :] = -ds * c * np.sin(eta)  # CHANGED eta to HFP convention 4-9-2007
    # z - towards roof
    k[2, :] = ds * c * np.cos(eta)
    return k


def compute_g_vectors(tth,
                      eta,
                      omega,
                      wvln,
                      wedge=0.0,
                      chi=0.0):
    """
    Generates spot positions in reciprocal space from
      twotheta, wavelength, omega and eta
    Assumes single axis vertical
    ... unless a wedge angle is specified
    """
    k = compute_k_vectors(tth, eta, wvln)
#    print k[:,0]
    return compute_g_from_k(k, omega, wedge, chi)


def compute_g_from_k(k, omega, wedge=0, chi=0):
    """
    Compute g-vectors with cached k-vectors
    """
    om = np.radians(omega)
    # G-vectors - rotate k onto the crystal axes
    g = np.zeros((3, k.shape[1]), float)
    t = np.zeros((3, k.shape[1]), float)
    #
    # g =  R . W . k where:
    # R = ( cos(omega) , sin(omega), 0 )
    #     (-sin(omega) , cos(omega), 0 )
    #     (         0  ,         0 , 1 )
    #
    # W = ( cos(wedge) ,  0  ,  sin(wedge) )
    #     (         0  ,  1  ,          0  )
    #     (-sin(wedge) ,  0  ,  cos(wedge) )
    #
    # C = (         1  ,         0  ,      0     )
    #     (         0  ,  cos(chi)  , sin(chi)   )
    #     (         0  , -sin(chi)  , cos(chi)   )
    #
    if wedge != 0.0:
        c = np.cos(np.radians(wedge))
        s = np.sin(np.radians(wedge))
        t[0, :] = c * k[0, :] + s * k[2, :]
        t[1, :] = k[1, :]
        t[2, :] = -s * k[0, :] + c * k[2, :]
        k = t.copy()
    if chi != 0.0:
        c = np.cos(np.radians(chi))
        s = np.sin(np.radians(chi))
        t[0, :] = k[0, :]
        t[1, :] = c * k[1, :] + s * k[2, :]
        t[2, :] = -s * k[1, :] + c * k[2, :]
        k = t.copy()
    # This is the reverse rotation (left handed, k back to g)
    g[0, :] = np.cos(om) * k[0, :] + np.sin(om) * k[1, :]
    g[1, :] = -np.sin(om) * k[0, :] + np.cos(om) * k[1, :]
    g[2, :] = k[2, :]
    return g


def uncompute_g_vectors(g, wavelength, wedge=0.0, chi=0.0):
    """
    Given g-vectors compute tth,eta,omega
    assert uncompute_g_vectors(compute_g_vector(tth,eta,omega))==tth,eta,omega
    """
    if wedge == chi == 0:
        post = None
    else:
        post = gv_general.wedgechi( wedge=wedge, chi=chi )
    omega1, omega2, valid = gv_general.g_to_k(
        g, wavelength,axis=[0,0,-1], pre=None, post=post )
    # we know g, omega. Compute k as ... ?
    if post is None:
        pre = None
    else:
        pre = gv_general.chiwedge( wedge=wedge, chi=chi ).T
    k_one = gv_general.k_to_g( g, omega1, axis=[0,0,1],
                               pre = pre, post=None)
    k_two = gv_general.k_to_g( g, omega2, axis=[0,0,1],
                               pre = pre, post=None)
    #
    # k[1,:] = -ds*c*sin(eta)
    # ------    -------------   .... tan(eta) = -k1/k2
    # k[2,:] =  ds*c*cos(eta)
    #
    eta_one = np.arctan2(-k_one[1, :], k_one[2, :])
    eta_two = np.arctan2(-k_two[1, :], k_two[2, :])
    #
    #
    ds = np.sqrt(np.sum(g * g, 0))
    s = ds * wavelength / 2.0  # sin theta
    tth = np.degrees(np.arcsin(s) * 2.) * valid
    eta1 = np.degrees(eta_one) * valid
    eta2 = np.degrees(eta_two) * valid
    omega1 = omega1 * valid
    omega2 = omega2 * valid
    return tth, [eta1, eta2], [omega1, omega2]


def uncompute_one_g_vector(gv, wavelength, wedge=0.0):
    """
    Given g-vectors compute tth,eta,omega
    assert uncompute_g_vectors(compute_g_vector(tth,eta,omega))==tth,eta,omega
    """
    t, e, o = uncompute_g_vectors(
        np.transpose(
            np.array([gv, gv])),
        wavelength,
        wedge=wedge)

    return t[0], [e[0][0], e[1][0]], [o[0][0], o[1][0]]


def compute_lorentz_factors(tth, eta, omega, wavelength, wedge=0., chi=0.):
    """
    From Kabsch 1988 J. Appl. Cryst. 21 619

    Multiply the intensities by:
    Lorentz = | S.(u x So)| / |S|.|So|
    S = scattered vector
    So = incident vector
    u = unit vector along rotation axis
    """
    # So is along +x, the incident beam defines the co-ordinates in ImageD11
    # length is in reciprocal space units, 1/lambda
    So = [1. / wavelength, 0, 0]
    #
    # u vector along rotation axis
    # starts as along z
    u = [0, 0, 1]
    # rotate by
    # g =  R . W . k where:
    # R = ( cos(omega) , sin(omega), 0 )
    #     (-sin(omega) , cos(omega), 0 )
    #     (         0  ,         0 , 1 )
    #
    W = [[np.cos(wedge),  0,  np.sin(wedge)],
         [0,  1,          0],
         [-np.sin(wedge),  0,  np.cos(wedge)]]
    #
    C = [[1,         0,      0],
         [0,  np.cos(chi), np.sin(chi)],
         [0, -np.sin(chi), np.cos(chi)]]
    u = np.dot(C, np.dot(W, u))
    u_x_So = cross_product_2x2(u, So)
    # if DEBUG: print "axis orientation",u
    #
    # S = scattered vectors. Length 1/lambda.
    S = np.array([np.cos(np.radians(tth) / 2.) * np.sin(np.radians(eta)) / wavelength,
                  np.cos(np.radians(tth) / 2.) * np.cos(np.radians(eta)) / wavelength,
                  np.sin(np.radians(tth) / 2.) / wavelength])
    try:
        S_dot_u_x_So = np.dot(S, u_x_So)
    except:
        print(S.shape, u_x_So.shape)
    mod_S = np.sqrt(S * S)
    mod_So = np.sqrt(So * So)
    try:
        lorentz = abs(S_dot_u_x_So) / mod_S / mod_So
    except:
        raise Exception("Please fix this div0 crap in lorentz")
    return lorentz


def compute_polarisation_factors(args):
    """
    From Kabsch 1988 J. Appl. Cryst. 21 619

    DIVIDE the intensities by:
    <sin2 psi> = (1 - 2p) [ 1 - (n.S/|S|^2) ] + p { 1 + [S.S_0/(|S||S_0|)^2]^2}

    p = degree of polarisation (sync = 1, tube = 0.5 , mono + tube in between)
        or "probability of finding electric field vector in plane having
            normal, n"
    S = scattered vector
    S_0 = incident vector
    n = normal to polarisation plane, typically perpendicular to S_0

    In ImageD11 we normally expect to find:
    x axis along the beam
    z axis being up, and parallel to the normal n mentioned above
    """
    n = [0, 0, 1]


if __name__ == "__main__":
    # from indexing import mod_360
    def mod_360(theta, target):
        """
        Find multiple of 360 to add to theta to be closest to target
        """
        diff = theta - target
        while diff < -180:
            theta = theta + 360
            diff = theta - target
        while diff > 180:
            theta = theta - 360
            diff = theta - target
        return theta

    tth = np.array([1,  2,  3,  4,  5,  6,  7,  8,  9, 10], float)
    eta = np.array([10, 40, 70, 100, 130, 160, 190, 220, 270, 340], float)
    om = np.array([0, 20, 40, 100, 60, 240, 300, 20, 42, 99], float)

    for wavelength in [0.1, 0.2, 0.3]:
        for wedge in [-10., -5., 0., 5., 10.]:
            print("Wavelength", wavelength, "wedge", wedge)
            print("tth, eta, omega   ...   " +\
                  "tth, eta, omega   ...   " +\
                  "tth, eta, omega")
            gv = compute_g_vectors(tth, eta, om, wavelength, wedge)
            t, e, o = uncompute_g_vectors(gv, wavelength, wedge)
            for i in range(tth.shape[0]):
                print("%9.3f %9.3f %9.3f  " % (tth[i], eta[i], om[i]), end=' ')
                print("%9.3f %9.3f %9.3f  " % (t[i],
                                               mod_360(e[0][i], eta[i]),
                                               mod_360(o[0][i], om[i])), end=' ')
                print("%9.3f %9.3f %9.3f  " % (t[i],
                                               mod_360(e[1][i], eta[i]),
                                               mod_360(o[1][i], om[i])), end=' ')
                # Choose best fitting
                e_eta1 = mod_360(e[0][i], eta[i]) - eta[i]
                e_om1 = mod_360(o[0][i], om[i]) - om[i]
                score_1 = e_eta1 * e_eta1 + e_om1 * e_om1
                e_eta2 = mod_360(e[1][i], eta[i]) - eta[i]
                e_om2 = mod_360(o[1][i], om[i]) - om[i]
                score_2 = e_eta2 * e_eta2 + e_om2 * e_om2
                print("%.5g %.5g" % (score_1, score_2))<|MERGE_RESOLUTION|>--- conflicted
+++ resolved
@@ -330,32 +330,6 @@
  
     Updated and modernized 2021-02-11 S. Merkel
     """
-<<<<<<< HEAD
-    tthsort = np.sort(tth)
-    maxtth = tthsort[-1]
-    mintth = tthsort[0]
-    logging.debug("maxtth=%f , mintth=%f" % (maxtth, mintth))
-    binsize = (maxtth - mintth) / (no_bins + 1)
-    tthbin = np.arange(mintth, maxtth + binsize, binsize)
-    # print len(tthbin),tthbin[:10]
-    nn = np.searchsorted(tthsort, tthbin)  # position of bin in sorted
-    nn = np.concatenate([nn, [len(tthsort)]])   # add on last position
-    histogram = (nn[1:] - nn[:-1]).astype(np.float32)
-    # this would otherwise be integer
-    logging.debug("max(histogram) = %d" % (max(histogram)))
-    # Change from max
-    # histogram = histogram/max(histogram)
-    histogram = histogram / len(tth)
-    # Vectorised version
-    # bin for each two theta
-    bins = np.floor((tth - mintth) / binsize).astype(int)
-    # print "got bins",len(bins),len(tth),len(histogram)
-    # print "bins",bins[:10]
-    # print "tth",tth[:10]
-    # print "histogram",histogram[:10]
-    hpk = np.take(histogram, bins)  # histogram value for each peak
-    # print "hpk",hpk[:10]
-=======
     maxtth = tth.max()
     mintth = tth.min()
     logging.debug("Histogram: maxtth=%f , mintth=%f, bins=%d" % (maxtth, mintth, no_bins))
@@ -374,7 +348,6 @@
     binsize = (maxtth - mintth) / (no_bins-1)
     bins = np.floor((tth - mintth) / binsize).astype(np.int)
     hpk = np.take(histogram, bins)
->>>>>>> 0c31f510
     return tthbin, histogram, hpk
 
 
