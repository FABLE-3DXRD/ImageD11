--- conflicted
+++ resolved
@@ -104,13 +104,8 @@
             u = u + [vals]
         if len(u)==3:
             grainsread.append( grain(u, t) )
-<<<<<<< HEAD
             for k in ["name","npks","nuniq","Rod","intensity_info"]:
-                if p.has_key(k):
-=======
-            for k in ["name","npks","Rod","intensity_info"]:
                 if k in p:
->>>>>>> ee982741
                     setattr(grainsread[-1], k, p[k])
             p={}
             u = []
